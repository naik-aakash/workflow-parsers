[build-system]
requires = ["setuptools"]
build-backend = "setuptools.build_meta"

[project]
name = "nomad-parser-plugins-workflow"
version = "1.0"
description = "Collection of NOMAD parsers for workflow engines."
readme = "README.md"
authors = [{ name = "The NOMAD Authors" }]
license = { file = "LICENSE" }
dependencies = [
    "nomad-lab>=1.3.6.dev1",
    "nomad-schema-plugin-simulation-workflow>=1.0.1",
    "nomad-schema-plugin-run>=1.0.1",
    "lxml>=5.2",
    "asr==0.4.1",
    "xarray>=0.20.1",
    "phonopy==2.11.0",
    "h5py>=3.11.0",
<<<<<<< HEAD
    "pydantic>=1.10.8,<2.0.0",
    "typing_extensions",
=======
    "pydantic>=1.10.8",
>>>>>>> 77c94e44
]

[project.urls]
homepage = "https://github.com/nomad-coe/electronic-parsers"

[project.optional-dependencies]
tests = [
    "astroid==2.11.7",
<<<<<<< HEAD
    "typing_extensions",
    "ruff==0.1.8",
=======
    'mypy==1.0.1',
    'pytest>= 5.3.0, <8',
    'pytest-timeout>=1.4.2',
    'pytest-cov>=2.7.1',
    'ruff>=0.6',
    'typing-extensions>=4.12',
>>>>>>> 77c94e44
]

[tool.ruff]
include = ["workflowparsers/*.py", "tests/*.py"]
select = [
    "E", # pycodestyle
    "W", # pycodestyle
    "PL", # pylint
]
ignore = [
    "E501", # Line too long ({width} > {limit} characters)
    "E701", # Multiple statements on one line (colon)
    "E731", # Do not assign a lambda expression, use a def
    "E402",  # Module level import not at top of file
    "PLR0911", # Too many return statements
    "PLR0912", # Too many branches
    "PLR0913", # Too many arguments in function definition
    "PLR0915", # Too many statements
    "PLR2004", # Magic value used instead of constant
    "PLW0603", # Using the global statement
    "PLW2901", # redefined-loop-name
    "PLR1714", # consider-using-in
    "PLR5501", # else-if-used
]
fixable = ["ALL"]

# Same as Black.
line-length = 88
indent-width = 4

[tool.ruff.format]
# use single quotes for strings.
quote-style = "single"

# indent with spaces, rather than tabs.
indent-style = "space"

# Like Black, respect magic trailing commas.
skip-magic-trailing-comma = false

# Like Black, automatically detect the appropriate line ending.
line-ending = "auto"

[tool.setuptools.packages.find]
include = ["workflowparsers*"]

[project.entry-points.'nomad.plugin']
aflowparser = "workflowparsers:aflow_parser_entry_point"
asrparser = "workflowparsers:asr_parser_entry_point"
atomateparser = "workflowparsers:atomate_parser_entry_point"
elasticparser = "workflowparsers:elastic_parser_entry_point"
fhivibesparser = "workflowparsers:fhivibes_parser_entry_point"
lobsterparser = "workflowparsers:lobster_parser_entry_point"
phonopyparser = "workflowparsers:phonopy_parser_entry_point"
quantum_espresso_epwparser = "workflowparsers:quantum_espresso_epw_parser_entry_point"
quantum_espresso_phononparser = "workflowparsers:quantum_espresso_phonon_parser_entry_point"
quantum_espresso_xspectraparser = "workflowparsers:quantum_espresso_xspectra_parser_entry_point"

[tool.mypy]
strict = false
ignore_missing_imports = true
follow_imports = "silent"
no_strict_optional = true
disable_error_code = "import, annotation-unchecked"<|MERGE_RESOLUTION|>--- conflicted
+++ resolved
@@ -18,12 +18,7 @@
     "xarray>=0.20.1",
     "phonopy==2.11.0",
     "h5py>=3.11.0",
-<<<<<<< HEAD
-    "pydantic>=1.10.8,<2.0.0",
-    "typing_extensions",
-=======
     "pydantic>=1.10.8",
->>>>>>> 77c94e44
 ]
 
 [project.urls]
@@ -32,17 +27,12 @@
 [project.optional-dependencies]
 tests = [
     "astroid==2.11.7",
-<<<<<<< HEAD
-    "typing_extensions",
-    "ruff==0.1.8",
-=======
     'mypy==1.0.1',
     'pytest>= 5.3.0, <8',
     'pytest-timeout>=1.4.2',
     'pytest-cov>=2.7.1',
     'ruff>=0.6',
     'typing-extensions>=4.12',
->>>>>>> 77c94e44
 ]
 
 [tool.ruff]
