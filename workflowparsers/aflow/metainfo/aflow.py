--- conflicted
+++ resolved
@@ -1058,11 +1058,7 @@
         ''')
 
     x_aflow_aflowlib_date = Quantity(
-<<<<<<< HEAD
-        type=str,
-=======
-        type=Datetime,
->>>>>>> 6c15b396
-        shape=['x_aflow_nspecies'],
+        type=str,
+        shape=[],
         description='''
         ''')